--- conflicted
+++ resolved
@@ -76,15 +76,13 @@
 type Block interface {
 	BlockData
 	NextValidators() ValidatorList
-<<<<<<< HEAD
+
+	// Copy returns goroutine safe copy
+	Copy() Block
+
 	BTPDigest() (BTPDigest, error)
 	BTPSection() (BTPSection, error)
 	NextProofContextMap() (BTPProofContextMap, error)
-=======
-
-	// Copy returns goroutine safe copy
-	Copy() Block
->>>>>>> af557a4f
 }
 
 type BlockCandidate interface {
