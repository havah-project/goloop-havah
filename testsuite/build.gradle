allprojects {
    apply plugin: 'java'

    repositories {
        mavenCentral()
    }
}

buildscript {
    repositories {
        mavenLocal()
        mavenCentral()
    }
    dependencies {
        classpath "com.squareup.okhttp3:okhttp:3.11.0"
    }
}

subprojects {
    java {
        sourceCompatibility = JavaVersion.VERSION_11
        targetCompatibility = JavaVersion.VERSION_11
    }

    sourceSets {
        main.java.srcDirs = ['src/java']
        test.java.srcDirs = ['test/java']
    }
}

sourceSets.test.java.srcDirs = ["java"]

dependencies {
    implementation "org.msgpack:jackson-dataformat-msgpack:0.8.17"
    implementation "com.squareup.okhttp3:okhttp:3.11.0"
    implementation project(':sdk')
    implementation project(':api')
    implementation project(':rt')
    implementation project(':tooling')
    implementation project(':samples')
    testImplementation "org.junit.jupiter:junit-jupiter:5.9.0"
    testRuntime "org.junit.jupiter:junit-jupiter-engine:5.9.0"
    testImplementation files(project(':rt').sourceSets.test.output)
}

compileTestJava {
    options.warnings = true
    options.deprecation = true
}


import okhttp3.MediaType
import okhttp3.OkHttpClient
import okhttp3.Request
import okhttp3.RequestBody
import java.util.concurrent.TimeUnit

class ChainTest extends Test {
    String configFile = "./data/config.json"
    String logFile = ".chain/normal.log"
    String envFile = "./data/env.properties"
    String chainDir = ".chain/normal"
    String gsFile = null
    String gsDir = null
    String dockerEnv = null
    String dbType = null
    Process process = null

    void startServer() {
        List<String> commands = new LinkedList<String>()
        commands.add("../bin/gochain")
        commands.add("--config")
        commands.add(configFile)
        commands.add("--chain_dir")
        commands.add(chainDir)
        if (gsFile != null) {
            commands.add("--genesis_storage")
            commands.add(gsFile)
        } else if (gsDir != null) {
            commands.add("--genesis")
            commands.add(gsDir)
        }
        if (dbType != null) {
            commands.add('--db_type')
            commands.add(dbType)
        }
        def logLevel = System.getProperty("LOG_LEVEL")
        if (logLevel != null && logLevel.length() != 0) {
            commands.add("--log_level=" + logLevel)
        }

        ["rm", "-rf", chainDir].execute(null, getWorkingDir()).waitFor()

        ProcessBuilder pb = new ProcessBuilder(commands)

        // adding PYTHONPATH for using pyee directly.
        def env = pb.environment()
        env.put("PYTHONPATH", "../pyee")

        // set working directory
        pb.directory(getWorkingDir())

        File log_file = new File(getWorkingDir(), logFile)
        pb.redirectError(log_file)
        pb.redirectOutput(log_file)

        process = pb.start()

        // Hook shutdown for kill the process for sure
        Runtime.getRuntime().addShutdownHook(new Thread(new Runnable() {
            void run() {
                stopServer()
            }
        }))
    }

    void startDocker(int serverPort) {
        def glTag = System.getProperty("GL_TAG", "latest")
        List<String> commands = new LinkedList<String>()
        commands.add("docker")
        commands.add("run")
        commands.add("-dit")
        commands.add("-v")
        commands.add(getWorkingDir().toString() + ":" + "/testsuite")
        commands.add("-p")
        commands.add("${serverPort}:${serverPort}")
        commands.add("--env-file")
        commands.add("data/dockerenv/" + dockerEnv)
        if (dbType != null) {
            commands.add("--env")
            commands.add("GOCHAIN_DB_TYPE="+dbType)
        }
        commands.add("--name")
        commands.add("gochain-" + dockerEnv)
<<<<<<< HEAD
        commands.add("goloop/gochain-havah")
        process = commands.execute()
        process.waitFor(1, TimeUnit.SECONDS)
=======
        commands.add("goloop/gochain:${glTag}")
        stopContainer(true)
        process = commands.execute(null, getWorkingDir())
        if (process.waitFor() == 0) {
            Runtime.getRuntime().addShutdownHook(new Thread(new Runnable() {
                void run() {
                    stopDocker()
                }
            }))
        } else {
            process = null
            throw new IllegalStateException("FAIL to start container gochain-${dockerEnv}")
        }
>>>>>>> 6252f693
    }

    @TaskAction
    @Override
    void executeTests() {
        def noServer = System.getProperty("NO_SERVER")
        if (noServer == null || noServer != "true") {
            def useDocker = System.getProperty("USE_DOCKER", "false")
            dbType = System.getProperty("DB_TYPE")
            logging.println("STARTING Stand-alone server")
            logging.println("Docker: ${useDocker}")
            logging.println("Config: ${configFile}")
            logging.println("Log   : ${logFile}")
            logging.println("Env   : ${envFile}")
            if (gsFile != null) {
                logging.println("GSFile: ${gsFile}")
            }
            if (dbType != null) {
                logging.println("DBType: ${dbType}")
            }
            if (useDocker != null && useDocker == "true") {
                def uri = getServerURI()
                startDocker(uri.port)
            } else {
                startServer()
            }
            systemProperty("CHAIN_ENV", envFile)

            def uri = getServerURI()
            if (!waitServer("${uri}/api/v3")) {
                throw new Exception('FAIL to start server')
            }
        } else {
            systemProperty("CHAIN_ENV", System.getProperty("CHAIN_ENV"))
        }
        try {
            super.executeTests()
        } finally {
            stopServer()
            stopDocker()
        }
    }

    private URI getServerURI() {
        def envProps = new Properties()
        envProps.load(new File(getWorkingDir(), envFile).newReader())
        def url = envProps.get('node0.url') as String
        if (url == null) {
            throw new IllegalStateException("${envFile} doesn't have node0.url")
        }
        return new URI(url)
    }

    /**
     * Wait for the server on-line.
     *
     * It calls "icx_getNetworkInfo" to check whether the server is on-line
     * @param url Server URL for API endpoint. It uses "<url>/api/v3" for calls
     * @return Whether it success or not
     */
    boolean waitServer(String url) {
        println("WAIT server url=${url}")
        def client = new OkHttpClient()
        def JSON = MediaType.get('application/json')
        def jsonGetNetworkInfo = "{ \"jsonrpc\": \"2.0\", \"method\": \"icx_getNetworkInfo\", \"id\": 123 }"
        def rb = RequestBody.create(JSON, jsonGetNetworkInfo)

        for (int cnt=10 ; cnt>0 ; cnt--) {
            try {
                def req = new Request.Builder().url(url).post(rb).build()
                def res = client.newCall(req).execute()
                if (res.code() == 200) {
                    println("WAIT done")
                    return true
                }
            } catch (Throwable th) {
                logger.info("WAIT exception th=${th}")
            }
            sleep(1000)
        }
        return false
    }

    synchronized void stopServer() {
        if (process != null && process.isAlive()) {
            logging.println("STOPPING Stand-alone server")
            process.destroy()
            process.waitFor(1, TimeUnit.SECONDS)
            process = null
        }
    }

    synchronized void stopContainer(boolean remove) {
        ["docker", "stop", "gochain-${dockerEnv}"].execute(null, getWorkingDir()).waitFor()
        if (remove) {
            ["docker", "rm", "gochain-${dockerEnv}"].execute(null, getWorkingDir()).waitFor()
        }
    }

    synchronized void stopDocker() {
        if (process != null && process.exitValue() == 0) {
            logging.println("STOPPING docker container")
            stopContainer(false)
            process = null
        }
    }
}

task testPyGov(type: ChainTest, overwrite: true) {
    useJUnitPlatform {
        includeTags "pyGov"
    }
    def audit = System.getProperty("AUDIT")
    if (audit == "true") {
        configFile = "./data/config/pygov.json"
        chainDir = ".chain/pyaudit"
        logFile = ".chain/pyaudit.log"
        gsDir = "./data/genesisStorage/genesis_audit.json"
        envFile = "./data/chainenv/pygov.props"
        dockerEnv = "pyaudit"
    } else {
        configFile = "./data/config/pygov.json"
        chainDir = ".chain/pygov"
        logFile = ".chain/pygov.log"
        gsDir = "./data/genesisStorage/genesis_gov.json"
        envFile = "./data/chainenv/pygov.props"
        dockerEnv = "pygov"
    }

    dependsOn 'cleanTestPyGov'
    testLogging.showStandardStreams = true
}

task testPyScore(type: ChainTest, overwrite: true) {
    useJUnitPlatform {
        includeTags "pyScore"
    }
    configFile = "./data/config/py.json"
    chainDir = ".chain/pyscore"
    logFile = ".chain/pyscore.log"
    gsDir = "./data/genesisStorage/genesis_py.json"
    envFile = "./data/chainenv/py.props"
    dockerEnv = "pyscore"

    dependsOn 'cleanTestPyScore'
    testLogging.showStandardStreams = true

    def forks = System.getProperty("FORKS")
    if (forks != null && forks.isInteger()) {
        maxParallelForks = Integer.valueOf(forks)
    }
}

task testJavaScore(type: ChainTest, overwrite: true) {
    useJUnitPlatform {
        includeTags "javaScore"
    }
    configFile = "./data/config/java.json"
    chainDir = ".chain/javascore"
    logFile = ".chain/javascore.log"
    envFile = "./data/chainenv/java.props"
    dockerEnv = "javascore"

    dependsOn 'cleanTestJavaScore'
    testLogging.showStandardStreams = true
}

task testJavaGov(type: ChainTest, overwrite: true) {
    useJUnitPlatform {
        includeTags "javaGov"
    }
    configFile = "./data/config/javagov.json"
    chainDir = ".chain/javagov"
    logFile = ".chain/javagov.log"
    gsDir = "./data/genesisStorage/genesis_javagov.json"
    envFile = "./data/chainenv/javagov.props"
    dockerEnv = "javagov"

    dependsOn 'cleanTestJavaGov'
    testLogging.showStandardStreams = true
}

task test(overwrite: true) {
    dependsOn 'testPyScore', 'testPyGov', 'testJavaScore', 'testJavaGov'
}<|MERGE_RESOLUTION|>--- conflicted
+++ resolved
@@ -132,12 +132,7 @@
         }
         commands.add("--name")
         commands.add("gochain-" + dockerEnv)
-<<<<<<< HEAD
-        commands.add("goloop/gochain-havah")
-        process = commands.execute()
-        process.waitFor(1, TimeUnit.SECONDS)
-=======
-        commands.add("goloop/gochain:${glTag}")
+        commands.add("goloop/gochain-havah:${glTag}")
         stopContainer(true)
         process = commands.execute(null, getWorkingDir())
         if (process.waitFor() == 0) {
@@ -150,7 +145,6 @@
             process = null
             throw new IllegalStateException("FAIL to start container gochain-${dockerEnv}")
         }
->>>>>>> 6252f693
     }
 
     @TaskAction
