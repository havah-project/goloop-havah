--- conflicted
+++ resolved
@@ -1,5 +1,4 @@
 {
-<<<<<<< HEAD
   "accounts": [
     {
       "address": "hxb6b5791be0b5ef67063b3c10b840fb81514db2fd",
@@ -20,109 +19,6 @@
         "owner": "hx54f021fc4a755a2a2c9fdda47a16ce4cd3f3b43e",
         "params": {
           "name": "Governance"
-=======
-    "accounts": [
-        {
-            "address": "hxb6b5791be0b5ef67063b3c10b840fb81514db2fd",
-            "balance": "0x2961fff8ca4a62327800000",
-            "name": "god"
-        },
-        {
-            "address": "hx1000000000000000000000000000000000000000",
-            "balance": "0x0",
-            "name": "treasury"
-        },
-        {
-            "address": "cx0000000000000000000000000000000000000001",
-            "name": "governance",
-            "score": {
-                "contentId": "hash:{{hash:governance-optimized.jar}}",
-                "contentType": "application/java",
-                "owner": "hx54f021fc4a755a2a2c9fdda47a16ce4cd3f3b43e",
-                "params": {
-                    "name": "Governance"
-                }
-            }
-        },
-        {
-            "address": "cx4000000000000000000000000000000000000000",
-            "balance": "0x422CA8B0A00A425000000",
-            "name": "sustainable_fund",
-            "score": {
-                "contentId": "hash:{{hash:sustainable-fund-optimized.jar}}",
-                "contentType": "application/java",
-                "owner": "hx54f021fc4a755a2a2c9fdda47a16ce4cd3f3b43e",
-                "params": {
-                    "_name": "SustainableFund"
-                }
-            }
-        },
-        {
-            "address": "hx6000000000000000000000000000000000000000",
-            "balance": "0x422CA8B0A00A425000000",
-            "name": "hoover_fund"
-        },
-        {
-            "address": "cx7000000000000000000000000000000000000000",
-            "balance": "0x422CA8B0A00A425000000",
-            "name": "ecosystem",
-            "score": {
-                "contentId": "hash:{{hash:ecosystem-optimized.jar}}",
-                "contentType": "application/java",
-                "owner": "hx54f021fc4a755a2a2c9fdda47a16ce4cd3f3b43e",
-                "params": {
-                    "_name": "Eco-System",
-                    "_schedules": [
-                        {
-                            "blockHeight": "0xa",
-                            "percent": "50"
-                        },
-                        {
-                            "blockHeight": "0x14",
-                            "percent": "30"
-                        },
-                        {
-                            "blockHeight": "0x1E",
-                            "percent": "10"
-                        },
-                        {
-                            "blockHeight": "0x28",
-                            "percent": "10"
-                        }
-                    ]
-                }
-            }
-        },
-        {
-            "address": "cx8000000000000000000000000000000000000000",
-            "name": "planet_nft",
-            "score": {
-                "contentId": "hash:{{hash:planet-nft-optimized.jar}}",
-                "contentType": "application/java",
-                "owner": "hx54f021fc4a755a2a2c9fdda47a16ce4cd3f3b43e",
-                "params": {
-                    "_name": "HAVAH Planet",
-                    "_symbol": "HAPL"
-                }
-            }
-        },
-        {
-            "address": "hx9000000000000000000000000000000000000000",
-            "name": "Service Treasury"
-        },
-        {
-            "address": "cx1100000000000000000000000000000000000000",
-            "name": "vault",
-            "balance": "0x1043561a8829300000",
-            "score": {
-                "contentId": "hash:{{hash:vault-optimized.jar}}",
-                "contentType": "application/java",
-                "owner": "hx54f021fc4a755a2a2c9fdda47a16ce4cd3f3b43e",
-                "params": {
-                    "_name": "Vault"
-                }
-            }
->>>>>>> 97409ab6
         }
       }
     },
@@ -195,6 +91,19 @@
     {
       "address": "hx9000000000000000000000000000000000000000",
       "name": "Service Treasury"
+    },
+    {
+      "address": "cx1100000000000000000000000000000000000000",
+      "name": "vault",
+      "balance": "0x1043561a8829300000",
+      "score": {
+        "contentId": "hash:{{hash:vault-optimized.jar}}",
+        "contentType": "application/java",
+        "owner": "hx54f021fc4a755a2a2c9fdda47a16ce4cd3f3b43e",
+        "params": {
+          "_name": "Vault"
+        }
+      }
     }
   ],
   "chain": {
