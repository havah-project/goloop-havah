--- conflicted
+++ resolved
@@ -154,19 +154,15 @@
 	nextValidatorsHash []byte
 	_nextValidators    module.ValidatorList
 	votes              module.CommitVoteSet
-<<<<<<< HEAD
-	_id                []byte
-	_btpSection        module.BTPSection
 	nsFilter           module.BitSetFilter
-	_btpDigest         module.BTPDigest
 	sm                 ServiceManager
-	_nextPCM           module.BTPProofContextMap
-=======
 
 	// mutable data
-	mu  sync.Mutex
-	_id []byte
->>>>>>> e3921b36
+	mu          sync.Mutex
+	_id         []byte
+	_btpSection module.BTPSection
+	_btpDigest  module.BTPDigest
+	_nextPCM    module.BTPProofContextMap
 }
 
 func (b *blockV2) Version() int {
@@ -380,6 +376,9 @@
 }
 
 func (b *blockV2) BTPDigest() (module.BTPDigest, error) {
+	b.mu.Lock()
+	defer b.mu.Unlock()
+
 	if b._btpDigest == nil {
 		bs, err := b.BTPSection()
 		if err != nil {
@@ -391,6 +390,9 @@
 }
 
 func (b *blockV2) BTPSection() (module.BTPSection, error) {
+	b.mu.Lock()
+	defer b.mu.Unlock()
+
 	if b._btpSection == nil {
 		bs, err := b.sm.BTPSectionFromResult(b.result)
 		if err != nil {
@@ -402,6 +404,9 @@
 }
 
 func (b *blockV2) NextProofContextMap() (module.BTPProofContextMap, error) {
+	b.mu.Lock()
+	defer b.mu.Unlock()
+
 	if b._nextPCM == nil {
 		nextPCM, err := b.sm.NextProofContextMapFromResult(b.result)
 		if err != nil {
