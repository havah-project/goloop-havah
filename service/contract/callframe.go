--- conflicted
+++ resolved
@@ -19,7 +19,6 @@
 }
 
 type callFrame struct {
-<<<<<<< HEAD
 	parent      *callFrame
 	fid         int
 	eid         int
@@ -34,22 +33,7 @@
 	btpMessages list.List
 	code2EID    map[string]int
 	logsMap     map[string]CustomLogs
-=======
-	parent    *callFrame
-	fid       int
-	eid       int
-	code      string
-	isQuery   bool
-	snapshot  state.WorldSnapshot
-	handler   ContractHandler
-	log       *trace.Logger
-	stepUsed  big.Int
-	stepLimit *big.Int
-	eventLogs list.List
-	code2EID  map[string]int
-	logsMap   map[string]CustomLogs
-	feePayers FeePayerInfo
->>>>>>> 962146e1
+	feePayers   FeePayerInfo
 }
 
 func NewFrame(p *callFrame, h ContractHandler, l *big.Int, q bool, logger *trace.Logger) *callFrame {
