--- conflicted
+++ resolved
@@ -441,11 +441,7 @@
 		}
 	}
 	sPath := filepath.Join(path, javaCode)
-<<<<<<< HEAD
-	if err := ioutil.WriteFile(sPath, code, 0600); err != nil {
-=======
 	if err := os.WriteFile(sPath, code, 0755); err != nil {
->>>>>>> 6252f693
 		_ = os.RemoveAll(sPath)
 		return errors.WithCode(err, errors.CriticalIOError)
 	}
