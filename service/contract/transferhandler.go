--- conflicted
+++ resolved
@@ -62,7 +62,6 @@
 	as2.SetBalance(new(big.Int).Add(bal2, h.Value))
 
 	if h.From.IsContract() && h.Value.Sign() > 0 {
-<<<<<<< HEAD
 		cc.OnEvent(
 			state.SystemAddress,
 			[][]byte{
@@ -72,14 +71,6 @@
 			},
 			[][]byte{intconv.BigIntToBytes(h.Value)},
 		)
-=======
-		indexed := make([][]byte, 4)
-		indexed[0] = []byte(txresult.EventLogICXTransfer)
-		indexed[1] = h.From.Bytes()
-		indexed[2] = h.To.Bytes()
-		indexed[3] = intconv.BigIntToBytes(h.Value)
-		cc.OnEvent(h.From, indexed, make([][]byte, 0))
->>>>>>> fe967cf9
 	}
 
 	h.Log.OnBalanceChange(module.Transfer, h.From, h.To, h.Value)
